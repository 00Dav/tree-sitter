--- conflicted
+++ resolved
@@ -3,8 +3,14 @@
 
 #include <stdlib.h>
 #include <stdbool.h>
+#include "tree_sitter/runtime.h"
 
-<<<<<<< HEAD
+typedef struct {
+  size_t bytes;
+  size_t chars;
+  TSPoint extent;
+} TSLength;
+
 static inline TSPoint ts_point_add(TSPoint a, TSPoint b) {
   if (b.row > 0)
     return (TSPoint){a.row + b.row, b.column};
@@ -44,14 +50,6 @@
   else
     return b;
 }
-=======
-typedef struct {
-  size_t bytes;
-  size_t chars;
-  size_t rows;
-  size_t columns;
-} TSLength;
->>>>>>> 6bde4c54
 
 static inline bool ts_length_is_unknown(TSLength self) {
   return self.bytes > 0 && self.chars == 0;
