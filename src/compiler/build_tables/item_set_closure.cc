--- conflicted
+++ resolved
@@ -6,7 +6,7 @@
 #include "compiler/build_tables/rule_transitions.h"
 #include "compiler/build_tables/rule_can_be_blank.h"
 #include "compiler/build_tables/item.h"
-#include "compiler/prepared_grammar.h"
+#include "compiler/syntax_grammar.h"
 
 namespace tree_sitter {
 namespace build_tables {
@@ -18,7 +18,8 @@
 
 void item_set_closure(ParseItemSet *item_set, const SyntaxGrammar &grammar) {
   vector<pair<ParseItem, set<Symbol>>> items_to_process;
-  items_to_process.insert(items_to_process.end(), item_set->begin(), item_set->end());
+  items_to_process.insert(items_to_process.end(), item_set->begin(),
+                          item_set->end());
   item_set->clear();
 
   while (!items_to_process.empty()) {
@@ -33,24 +34,23 @@
     if (lookahead_symbols.size() == previous_size)
       continue;
 
-    const Production &item_production = grammar.productions(item.lhs)[item.production_index];
-    if (item.consumed_symbol_count >= item_production.symbol_count())
+    const Production &item_production =
+      grammar.productions(item.lhs())[item.production_index];
+
+    if (item.step_index == item_production.size())
       continue;
 
-    Symbol symbol = item_production[item.consumed_symbol_count].symbol;
-    if (symbol.is_token() || symbol.is_built_in())
+    Symbol symbol = item_production[item.step_index].symbol;
+
+    if (symbol.is_token || symbol.is_built_in())
       continue;
 
-<<<<<<< HEAD
-      if (symbol.is_token || symbol.is_built_in())
-        continue;
-=======
     set<Symbol> next_lookahead_symbols;
-    if (item.consumed_symbol_count + 1 >= item_production.symbol_count()) {
+    unsigned int next_step = item.step_index + 1;
+    if (next_step == item_production.size()) {
       next_lookahead_symbols = lookahead_symbols;
     } else {
-      vector<Symbol> symbols_to_process({ item_production[item.consumed_symbol_count + 1].symbol });
->>>>>>> 8ac4b9fc
+      vector<Symbol> symbols_to_process({ item_production[next_step].symbol });
 
       while (!symbols_to_process.empty()) {
         Symbol following_symbol = symbols_to_process.back();
@@ -58,23 +58,18 @@
         if (!next_lookahead_symbols.insert(following_symbol).second)
           continue;
 
-<<<<<<< HEAD
-      items_to_process.push_back(
-        { ParseItem(symbol, grammar.rules[symbol.index].rule, {}),
-          next_lookahead_symbols });
-=======
         for (const auto &production : grammar.productions(following_symbol))
-          symbols_to_process.push_back(production[0].symbol);
+          if (!production.empty())
+            symbols_to_process.push_back(production[0].symbol);
       }
->>>>>>> 8ac4b9fc
     }
 
     size_t i = 0;
     for (const Production &production : grammar.productions(symbol)) {
-      items_to_process.push_back({
-        ParseItem(symbol, i, production[0].rule_id, 0),
-        next_lookahead_symbols
-      });
+      if (!production.empty())
+        items_to_process.push_back(
+          { ParseItem(symbol, i, 0, production[0].rule_id),
+            next_lookahead_symbols });
       i++;
     }
   }
